--- conflicted
+++ resolved
@@ -4,11 +4,6 @@
 	export let src = '/user.png';
 </script>
 
-<<<<<<< HEAD
-<div class={$settings?.chatDirection === 'LTR' ? "mr-4" : "ml-4"}>
-	<img {src} class=" max-w-[28px] object-cover rounded-full" alt="profile" draggable="false" />
-=======
-<div class=" mr-3">
+<div class={$settings?.chatDirection === 'LTR' ? "mr-3" : "ml-3"}>>
 	<img {src} class=" w-8 object-cover rounded-full" alt="profile" draggable="false" />
->>>>>>> e29a999d
 </div>